//! This module provides several reusable compoments for implementing assemblers

<<<<<<< HEAD
use cfg_if::cfg_if;

cfg_if! {
    if #[cfg(feature = "std")] {
=======
use std::io;
use std::collections::hash_map::Entry;
>>>>>>> cd35e348
use std::collections::BTreeMap;
        use std::sync::Arc;
    } else {
        use alloc::collections::BTreeMap;
        use alloc::vec::Vec;
    }
}

cfg_if! {
    if #[cfg(feature = "std")] {
        use std::collections::hash_map::{HashMap, Entry};
    } else if #[cfg(feature = "hashbrown")] {
        use hashbrown::hash_map::{HashMap, Entry};
    } else {
        // workaround
        use BTreeMap as HashMap;
        use alloc::collections::btree_map::Entry;
    }
}

<<<<<<< HEAD
use crate::relocations::{ImpossibleRelocation, Relocation, RelocationKind, RelocationSize};
use crate::{AssemblyOffset, DynamicLabel, DynasmError, DynasmLabelApi, LabelKind};

cfg_if! {
    if #[cfg(feature = "mmap")] {
        use crate::mmap::{ExecutableBuffer, MutableBuffer};
        use parking_lot::{RwLock, RwLockWriteGuard};
        use core::mem;        
    } else {
=======
use fnv::FnvHashMap;

use crate::{DynamicLabel, AssemblyOffset, DynasmError, LabelKind, DynasmLabelApi};
use crate::mmap::{ExecutableBuffer, MutableBuffer};
use crate::relocations::{Relocation, RelocationKind, RelocationSize, ImpossibleRelocation};

/// A static label represents either a local label or a global label reference.
/// Global labels are unique names, which can be referenced multiple times, but only defined once.
/// Local labels are non-unique names. They can be referenced multiple times, and any reference
/// indicates if they refer to a label after the reference, or a label before the reference.
/// A static label records how many local labels with the same name have been emitted beforehand
/// so we can treat them as local labels as well.
#[derive(Debug, Clone, Copy, PartialEq, Eq, Hash)]
pub struct StaticLabel {
    name: &'static str,
    version: usize,
}

impl StaticLabel {
    /// Create a new static label for a global label
    pub fn global(name: &'static str) -> StaticLabel {
        StaticLabel {
            name,
            version: 0
        }
    }

    /// Create a new static label for a local label, with the given version id to distinguish it.
    pub fn local(name: &'static str, version: usize) -> StaticLabel {
        StaticLabel {
            name,
            version
        }
    }

    /// Returns if this static label represents a global label
    pub fn is_global(&self) -> bool {
        self.version == 0
    }

    /// Returns if this static label represents a local label
    pub fn is_local(&self) -> bool {
        self.version != 0
    }

    /// Returns the static label targetting the label with the same name, after this one.
    /// if it is a global label, returns a copy of itself.
    pub fn next(mut self) -> StaticLabel {
        self.version += (self.version != 0) as usize;
        self
    }

    /// Returns the representation of the first local label used with the given name.
    pub fn first(name: &'static str) -> StaticLabel {
        StaticLabel {
            name,
            version: 1
        }
    }

    /// Returns the name of this static label
    pub fn get_name(&self) -> &'static str {
        self.name
>>>>>>> cd35e348
    }
}

/// This struct implements a protection-swapping assembling buffer
#[cfg(feature = "mmap")]
#[derive(Debug)]
pub struct MemoryManager {
    // buffer where the end result is copied into
    execbuffer: Arc<RwLock<ExecutableBuffer>>,

    // size of the allocated mmap (so we don't have to go through RwLock to get it)
    execbuffer_size: usize,
    // length of the allocated mmap that has been written into
    asmoffset: usize,

    // the address that the current execbuffer starts at
    execbuffer_addr: usize
}

#[cfg(feature = "mmap")]
impl MemoryManager {
    /// Create a new memory manager, with `initial_mmap_size` data allocated
    pub fn new(initial_mmap_size: usize) -> anyhow::Result<Self> {
        let execbuffer = ExecutableBuffer::new(initial_mmap_size)?;
        let execbuffer_addr = execbuffer.as_ptr() as usize;

        Ok(MemoryManager {
            execbuffer: Arc::new(RwLock::new(execbuffer)),
            execbuffer_size: initial_mmap_size,
            asmoffset: 0,
            execbuffer_addr
        })
    }

    /// Returns the amount of bytes already committed to the manager
    pub fn committed(&self) -> usize {
        self.asmoffset
    }

    /// Returns the current start address of the managed executable memory
    pub fn execbuffer_addr(&self) -> usize {
        self.execbuffer_addr
    }

    /// Commits the data from `new` into the managed memory, calling `f` when the buffer is moved to fix anything
    /// that relies on the address of the buffer
    pub fn commit<F>(&mut self, new: &mut Vec<u8>, f: F) where F: FnOnce(&mut [u8], usize, usize) {
        let old_asmoffset = self.asmoffset;
        let new_asmoffset = self.asmoffset + new.len();

        if old_asmoffset >= new_asmoffset {
            return;
        }

        // see if we need to request a new buffer
        if new_asmoffset > self.execbuffer_size {
            while self.execbuffer_size <= new_asmoffset {
                self.execbuffer_size *= 2;
            }

            // create a larger writable buffer
            let mut new_buffer = MutableBuffer::new(self.execbuffer_size).expect("Could not allocate a larger buffer");
            new_buffer.set_len(new_asmoffset);

            // copy over the data
            new_buffer[.. old_asmoffset].copy_from_slice(&self.execbuffer.read().unwrap());
            new_buffer[old_asmoffset..].copy_from_slice(&new);
            let new_buffer_addr = new_buffer.as_ptr() as usize;

            // allow modifications to be made
            f(&mut new_buffer, self.execbuffer_addr, new_buffer_addr);

            // swap the buffers
            self.execbuffer_addr = new_buffer_addr;
            *self.execbuffer.write().unwrap() = new_buffer.make_exec().expect("Could not swap buffer protection modes")

        } else {

            // temporarily change the buffer protection modes and copy in new data
            let mut lock = self.write();
            let buffer = mem::replace(&mut *lock, ExecutableBuffer::default());
            let mut buffer = buffer.make_mut().expect("Could not swap buffer protection modes");

            // update buffer and length
            buffer.set_len(new_asmoffset);
            buffer[old_asmoffset..].copy_from_slice(&new);

            // repack the buffer
            let buffer = buffer.make_exec().expect("Could not swap buffer protection modes");
            *lock = buffer;
        }

        new.clear();
        self.asmoffset = new_asmoffset;
    }

    /// Borrow the internal memory buffer mutably
    pub fn write(&self) -> RwLockWriteGuard<ExecutableBuffer> {
        self.execbuffer.write().unwrap()
    }

    /// Finalizes the currently committed part of the buffer.
    pub fn finalize(self) -> Result<ExecutableBuffer, Self> {
        match Arc::try_unwrap(self.execbuffer) {
            Ok(execbuffer) => Ok(execbuffer.into_inner().unwrap()),
            Err(arc) => Err(Self {
                execbuffer: arc,
                ..self
            })
        }
    }

    /// Create an atomically refcounted reference to the internal executable buffer
    pub fn reader(&self) -> Arc<RwLock<ExecutableBuffer>> {
        self.execbuffer.clone()
    }
}


/// A registry of labels. Contains all necessessities for keeping track of dynasm labels.
/// This is useful when implementing your own assembler and can also be used to query
/// assemblers for the offsets of labels.
#[derive(Debug, Clone, Default)]
pub struct LabelRegistry {
    // mapping of local + global labels to offsets
    static_labels: FnvHashMap<StaticLabel, AssemblyOffset>,
    // mapping of dynamic label ids to offsets
    dynamic_labels: Vec<Option<AssemblyOffset>>,
    // mapping of local label -> current generation. Generation starts at 1.
    local_versions: FnvHashMap<&'static str, usize>,
}

impl LabelRegistry {
    /// Create a new, empty label registry
    pub fn new() -> LabelRegistry {
        LabelRegistry {
            static_labels: FnvHashMap::default(),
            dynamic_labels: Vec::new(),
            local_versions: FnvHashMap::default(),
        }
    }

    /// Create a new, empty label registry with `capacity` space for each different label type.
    pub fn with_capacity(locals: usize, globals: usize, dynamics: usize) -> LabelRegistry {
        LabelRegistry {
            static_labels: FnvHashMap::with_capacity_and_hasher(locals + globals, Default::default()),
            dynamic_labels: Vec::with_capacity(dynamics),
            local_versions: FnvHashMap::with_capacity_and_hasher(locals, Default::default()),
        }
    }

    /// Clears the internal contents of this label registry, while maintaining the backing allocations.
    pub fn clear(&mut self) {
        self.static_labels.clear();
        self.dynamic_labels.clear();
        self.local_versions.clear();
    }

    /// Create a new dynamic label id
    pub fn new_dynamic_label(&mut self) -> DynamicLabel {
        let id = self.dynamic_labels.len();
        self.dynamic_labels.push(None);
        DynamicLabel(id)
    }

    /// Define a the dynamic label `id` to be located at `offset`.
    pub fn define_dynamic(&mut self, id: DynamicLabel, offset: AssemblyOffset) -> Result<(), DynasmError> {
        match self.dynamic_labels.get_mut(id.0) {
            Some(Some(_)) => return Err(DynasmError::DuplicateLabel(LabelKind::Dynamic(id))),
            Some(e)       => *e = Some(offset),
            None          => return Err(DynasmError::UnknownLabel(LabelKind::Dynamic(id))),
        }
        Ok(())
    }

    /// Define a the global label `name` to be located at `offset`.
    pub fn define_global(&mut self, name: &'static str, offset: AssemblyOffset) -> Result<(), DynasmError> {
        match self.static_labels.entry(StaticLabel::global(name)) {
            Entry::Occupied(_) => Err(DynasmError::DuplicateLabel(LabelKind::Global(name))),
            Entry::Vacant(v) => {
                v.insert(offset);
                Ok(())
            }
        }
    }

    /// Define a the local label `name` to be located at `offset`.
    pub fn define_local(&mut self, name: &'static str, offset: AssemblyOffset) {
        let generation = match self.local_versions.entry(name) {
            Entry::Occupied(mut o) => {
                *o.get_mut() += 1;
                *o.get()
            },
            Entry::Vacant(v) => {
                v.insert(1);
                1
            }
        };
        self.static_labels.insert(StaticLabel::local(name, generation), offset);
    }

    /// Turns a local label into a static label, by adding some extra information to it
    /// so we know what local label it is even after another has been defined
    pub fn place_local_reference(&self, name: &'static str) -> Option<StaticLabel> {
        self.local_versions.get(name).map(|&version| StaticLabel::local(name, version))
    }

    /// Returns the offset at which the dynamic label `id` was defined, if one was defined.
    pub fn resolve_dynamic(&self, id: DynamicLabel) -> Result<AssemblyOffset, DynasmError> {
        self.dynamic_labels.get(id.0).and_then(|&e| e).ok_or_else(|| DynasmError::UnknownLabel(LabelKind::Dynamic(id)))
    }

    /// Returns the offset at which the global label `name` was defined, if one was defined.
    pub fn resolve_static(&self, label: &StaticLabel) -> Result<AssemblyOffset, DynasmError> {
        self.static_labels.get(label).cloned().ok_or_else(|| DynasmError::UnknownLabel(
            if label.is_global() {
                LabelKind::Global(label.name)
            } else {
                LabelKind::Local(label.name)
            }
        ))
    }
}


/// An abstraction of a relocation of type `R`, located at `location`.
#[derive(Clone, Debug)]
pub struct PatchLoc<R: Relocation> {
    /// The AssemblyOffset at which this relocation was emitted
    pub location: AssemblyOffset,
    /// The offset, backwards, from location that the actual field to be modified starts at
    pub field_offset: u8,
    /// The offset, backwards, to be subtracted from location to get the address that the relocation should be calculated relative to.
    pub ref_offset: u8,
    /// The type of relocation to be emitted.
    pub relocation: R,
    /// A constant offset added to the destination address of this relocation when it is calculated.
    pub target_offset: isize,
}

impl<R: Relocation> PatchLoc<R> {
    /// create a new `PatchLoc`
    pub fn new(location: AssemblyOffset, target_offset: isize, field_offset: u8, ref_offset: u8, relocation: R) -> PatchLoc<R> {
        PatchLoc {
            location,
            field_offset,
            ref_offset,
            relocation,
            target_offset
        }
    }

    /// Returns a range that covers the entire relocation in its assembling buffer
    /// `buf_offset` is a value that is subtracted from this range when the buffer you want to slice
    /// with this range is only a part of a bigger buffer.
    pub fn range(&self, buf_offset: usize) -> core::ops::Range<usize> {
        let field_offset = self.location.0 - buf_offset -  self.field_offset as usize;
        field_offset .. field_offset + self.relocation.size()
    }

    /// Returns the actual value that should be inserted at the relocation site.
    pub fn value(&self, target: usize, buf_addr: usize) -> isize {
        (match self.relocation.kind() {
            RelocationKind::Relative => target.wrapping_sub(self.location.0 - self.ref_offset as usize),
            RelocationKind::RelToAbs => target.wrapping_sub(self.location.0 - self.ref_offset as usize + buf_addr),
            RelocationKind::AbsToRel => target + buf_addr
        }) as isize + self.target_offset
    }

    /// Patch `buffer` so that this relocation patch will point to `target`.
    /// `buf_addr` is the address that the assembling buffer will come to reside at when it is assembled.
    /// `target` is the offset that this relocation will be targetting.
    pub fn patch(&self, buffer: &mut [u8], buf_addr: usize, target: usize) -> Result<(), ImpossibleRelocation> {
        let value = self.value(target, buf_addr);
        self.relocation.write_value(buffer, value)
    }

    /// Patch `buffer` so that this relocation will still point to the right location due to a change in the address of the containing buffer.
    /// `buffer` is a subsection of a larger buffer, located at offset `buf_offset` in this larger buffer.
    /// `adjustment` is `new_buf_addr - old_buf_addr`.
    pub fn adjust(&self, buffer: &mut [u8], adjustment: isize) -> Result<(), ImpossibleRelocation> {
        let value = self.relocation.read_value(buffer);
        let value = match self.relocation.kind() {
            RelocationKind::Relative => value,
            RelocationKind::RelToAbs => value.wrapping_sub(adjustment),
            RelocationKind::AbsToRel => value.wrapping_add(adjustment),
        };
        self.relocation.write_value(buffer, value)
    }

    /// Returns if this patch requires adjustment when the address of the buffer it resides in is altered.
    pub fn needs_adjustment(&self) -> bool {
        match self.relocation.kind() {
            RelocationKind::Relative => false,
            RelocationKind::RelToAbs
            | RelocationKind::AbsToRel => true,
        }
    }
}


/// A registry of relocations and the respective labels they point towards.
#[derive(Debug, Default)]
pub struct RelocRegistry<R: Relocation> {
    static_targets: Vec<(PatchLoc<R>, StaticLabel)>,
    dynamic_targets: Vec<(PatchLoc<R>, DynamicLabel)>,
}

impl<R: Relocation> RelocRegistry<R> {
    /// Create a new, empty relocation registry.
    pub fn new() -> RelocRegistry<R> {
        RelocRegistry {
            static_targets: Vec::new(),
            dynamic_targets: Vec::new(),
        }
    }

    /// Create a new, empty relocation registry with reserved space for the specified amount of static and dynamic references
    pub fn with_capacity(static_references: usize, dynamic_references: usize) -> RelocRegistry<R> {
        RelocRegistry {
            static_targets: Vec::with_capacity(static_references),
            dynamic_targets: Vec::with_capacity(dynamic_references),
        }
    }

    /// Add a new patch targetting a static label (either global or local).
    pub fn add_static(&mut self, label: StaticLabel, patchloc: PatchLoc<R>) {
        self.static_targets.push((patchloc, label));
    }

    /// Add a new patch targetting the dynamic label `id`.
    pub fn add_dynamic(&mut self, id: DynamicLabel, patchloc: PatchLoc<R>) {
        self.dynamic_targets.push((patchloc, id))
    }

    /// Return an iterator through all defined relocations targeting global labels and the labels they target.
    /// These relocations are removed from the registry.
    pub fn take_statics<'a>(&'a mut self) -> impl Iterator<Item=(PatchLoc<R>, StaticLabel)> + 'a {
        self.static_targets.drain(..)
    }

    /// Return an iterator through all defined relocations targeting dynamic labels and the labels they target.
    /// These relocations are removed from the registry.
    pub fn take_dynamics<'a>(&'a mut self) -> impl Iterator<Item=(PatchLoc<R>, DynamicLabel)> + 'a {
        self.dynamic_targets.drain(..)
    }
}


/// A registry of relocations that have been encoded previously, but need to be adjusted when the address of the buffer they
/// reside in changes.
#[derive(Debug, Default)]
pub struct ManagedRelocs<R: Relocation> {
    managed: BTreeMap<usize, PatchLoc<R>>
}

impl<R: Relocation> ManagedRelocs<R> {
    /// Create a new, empty managed relocation registry.
    pub fn new() -> Self {
        Self {
            managed: BTreeMap::new()
        }
    }

    /// Add a relocation to this registry.
    pub fn add(&mut self, patchloc: PatchLoc<R>) {
        self.managed.insert(patchloc.location.0 - patchloc.field_offset as usize, patchloc);
    }

    /// Take all items from another registry and add them to this registry
    pub fn append(&mut self, other: &mut ManagedRelocs<R>) {
        self.managed.append(&mut other.managed);
    }

    /// Remove all managed relocations whose byte fields start in the range start .. end.
    /// This is useful when implementing an `Assembler::alter` API, as any managed relocations
    /// that were overwritten should be removed from the registry, otherwise the replacement code
    /// would be corrupted when managed relocations are updated.
    pub fn remove_between(&mut self, start: usize, end: usize) {
        if start == end {
            return;
        }

        let keys: Vec<_> = self.managed.range(start .. end).map(|(&k, _)| k).collect();
        for k in keys {
            self.managed.remove(&k);
        }
    }

    /// Iterate through all defined managed relocations.
    pub fn iter<'a>(&'a self) -> impl Iterator<Item=&'a PatchLoc<R>> + 'a {
        self.managed.values()
    } 
}


#[derive(Clone, Debug)]
enum LitPoolEntry {
    U8(u8),
    U16(u16),
    U32(u32),
    U64(u64),
    Dynamic(RelocationSize, DynamicLabel),
    Global(RelocationSize, &'static str),
    Forward(RelocationSize, &'static str),
    Backward(RelocationSize, &'static str),
    Align(u8, usize),
}

/// Literal pool implementation. One can programmatically push items in this literal pool and retrieve offsets to them in the pool.
/// Then later, the pool will be encoded into the instruction stream and items can be retrieved using the address of the literal pool.
/// and the previously emitted offsets. Values are always at least aligned to their size.
#[derive(Clone, Debug, Default)]
pub struct LitPool {
    offset: usize,
    entries: Vec<LitPoolEntry>,
}

impl LitPool {
    /// Create a new, empty literal pool
    pub fn new() -> Self {
        LitPool {
            offset: 0,
            entries: Vec::new(),
        }
    }

    // align the pool to the specified size, record the offset, and bump the offset
    fn bump_offset(&mut self, size: RelocationSize) -> isize {
        // Correct for alignment
        self.align(size as usize, 0);
        let offset = self.offset;
        self.offset += size as usize;
        offset as isize
    }

    /// Add extra alignment for the next value in the literal pool
    pub fn align(&mut self, size: usize, with: u8) {
        let misalign = self.offset % (size as usize);
        if misalign == 0 {
            return;
        }

        self.entries.push(LitPoolEntry::Align(with, size));
        self.offset += size as usize - misalign;
    }

    /// Encode `value` into the literal pool.
    pub fn push_u8(&mut self, value: u8) -> isize {
        let offset = self.bump_offset(RelocationSize::Byte);
        self.entries.push(LitPoolEntry::U8(value));
        offset
    }

    /// Encode `value` into the literal pool.
    pub fn push_u16(&mut self, value: u16) -> isize {
        let offset = self.bump_offset(RelocationSize::Word);
        self.entries.push(LitPoolEntry::U16(value));
        offset
    }

    /// Encode `value` into the literal pool.
    pub fn push_u32(&mut self, value: u32) -> isize {
        let offset = self.bump_offset(RelocationSize::DWord);
        self.entries.push(LitPoolEntry::U32(value));
        offset
    }

    /// Encode `value` into the literal pool.
    pub fn push_u64(&mut self, value: u64) -> isize {
        let offset = self.bump_offset(RelocationSize::QWord);
        self.entries.push(LitPoolEntry::U64(value));
        offset
    }

    /// Encode the relative address of a label into the literal pool (relative to the location in the pool)
    pub fn push_dynamic(&mut self, id: DynamicLabel, size: RelocationSize) -> isize {
        let offset = self.bump_offset(size);
        self.entries.push(LitPoolEntry::Dynamic(size, id));
        offset
    }

    /// Encode the relative address of a label into the literal pool (relative to the location in the pool)
    pub fn push_global(&mut self, name: &'static str, size: RelocationSize) -> isize {
        let offset = self.bump_offset(size);
        self.entries.push(LitPoolEntry::Global(size, name));
        offset
    }

    /// Encode the relative address of a label into the literal pool (relative to the location in the pool)
    pub fn push_forward(&mut self, name: &'static str, size: RelocationSize) -> isize {
        let offset = self.bump_offset(size);
        self.entries.push(LitPoolEntry::Forward(size, name));
        offset
    }

    /// Encode the relative address of a label into the literal pool (relative to the location in the pool)
    pub fn push_backward(&mut self, name: &'static str, size: RelocationSize) -> isize {
        let offset = self.bump_offset(size);
        self.entries.push(LitPoolEntry::Backward(size, name));
        offset
    }

    fn pad_sized<D: DynasmLabelApi>(size: RelocationSize, assembler: &mut D) {
        match size {
            RelocationSize::Byte => assembler.push(0),
            RelocationSize::Word => assembler.push_u16(0),
            RelocationSize::DWord => assembler.push_u32(0),
            RelocationSize::QWord => assembler.push_u64(0),
        }
    }

    /// Emit this literal pool into the specified assembler
    pub fn emit<D: DynasmLabelApi>(self, assembler: &mut D) {
        for entry in self.entries {
            match entry {
                LitPoolEntry::U8(value) => assembler.push(value),
                LitPoolEntry::U16(value) => assembler.push_u16(value),
                LitPoolEntry::U32(value) => assembler.push_u32(value),
                LitPoolEntry::U64(value) => assembler.push_u64(value),
                LitPoolEntry::Dynamic(size, id) => {
                    Self::pad_sized(size, assembler);
                    assembler.dynamic_relocation(id, 0, size as u8, size as u8, D::Relocation::from_size(size));
                },
                LitPoolEntry::Global(size, name) => {
                    Self::pad_sized(size, assembler);
                    assembler.global_relocation(name, 0, size as u8, size as u8, D::Relocation::from_size(size));
                },
                LitPoolEntry::Forward(size, name) => {
                    Self::pad_sized(size, assembler);
                    assembler.forward_relocation(name, 0, size as u8, size as u8, D::Relocation::from_size(size));
                },
                LitPoolEntry::Backward(size, name) => {
                    Self::pad_sized(size, assembler);
                    assembler.backward_relocation(name, 0, size as u8, size as u8, D::Relocation::from_size(size));
                },
                LitPoolEntry::Align(with, alignment) => assembler.align(alignment, with),
            }
        }
    }
}

#[cfg(test)]
mod tests {
    use crate::*;
    use core::fmt::Debug;
    use relocations::{Relocation, RelocationSize};

    #[test]
    #[cfg(feature = "mmap")]
    fn test_litpool_size() {
        test_litpool::<RelocationSize>();
    }

    #[test]
    #[cfg(feature = "mmap")]
    fn test_litpool_x64() {
        test_litpool::<x64::X64Relocation>();
    }

    #[test]
    #[cfg(feature = "mmap")]
    fn test_litpool_x86() {
        test_litpool::<x86::X86Relocation>();
    }

    #[cfg(feature = "mmap")]
    #[test]
    fn test_litpool_aarch64() {
        test_litpool::<aarch64::Aarch64Relocation>();
    }

    #[cfg(feature = "mmap")]
    fn test_litpool<R: Relocation + Debug>() {
        let mut ops = Assembler::<R>::new().unwrap();
        let dynamic1 = ops.new_dynamic_label();

        let mut pool = components::LitPool::new();

        ops.local_label("backward1");

        assert_eq!(pool.push_u8(0x12), 0);
        assert_eq!(pool.push_u8(0x34), 1);
        assert_eq!(pool.push_u8(0x56), 2);

        assert_eq!(pool.push_u16(0x789A), 4);

        assert_eq!(pool.push_u32(0xBCDE_F012), 8);

        assert_eq!(pool.push_u64(0x3456_789A_BCDE_F012), 16);

        assert_eq!(pool.push_forward("forward1", RelocationSize::Byte), 24);

        pool.align(4, 0xCC);

        assert_eq!(pool.push_global("global1", RelocationSize::Word), 28);

        assert_eq!(pool.push_dynamic(dynamic1, RelocationSize::DWord), 32);

        assert_eq!(pool.push_backward("backward1", RelocationSize::QWord), 40);

        pool.emit(&mut ops);

        assert_eq!(ops.offset().0, 48);

        ops.local_label("forward1");
        ops.global_label("global1");
        ops.dynamic_label(dynamic1);

        assert_eq!(ops.commit(), Ok(()));
        let buf = ops.finalize().unwrap();

        assert_eq!(&*buf, &[
            0x12, 0x34, 0x56, 0x00, 0x9A, 0x78, 0x00, 0x00,
            0x12, 0xF0, 0xDE, 0xBC, 0x00, 0x00, 0x00, 0x00,
            0x12, 0xF0, 0xDE, 0xBC, 0x9A, 0x78, 0x56, 0x34,
            24  , 0xCC, 0xCC, 0xCC, 20  , 0   , 0x00, 0x00,
            16  , 0   , 0   , 0   , 0x00, 0x00, 0x00, 0x00,
            0xD8, 0xFF, 0xFF, 0xFF, 0xFF, 0xFF, 0xFF, 0xFFu8, 
        ] as &[u8]);
    }
}<|MERGE_RESOLUTION|>--- conflicted
+++ resolved
@@ -1,50 +1,27 @@
 //! This module provides several reusable compoments for implementing assemblers
 
-<<<<<<< HEAD
-use cfg_if::cfg_if;
-
-cfg_if! {
-    if #[cfg(feature = "std")] {
-=======
-use std::io;
-use std::collections::hash_map::Entry;
->>>>>>> cd35e348
-use std::collections::BTreeMap;
-        use std::sync::Arc;
-    } else {
-        use alloc::collections::BTreeMap;
-        use alloc::vec::Vec;
-    }
-}
-
-cfg_if! {
-    if #[cfg(feature = "std")] {
-        use std::collections::hash_map::{HashMap, Entry};
-    } else if #[cfg(feature = "hashbrown")] {
-        use hashbrown::hash_map::{HashMap, Entry};
-    } else {
-        // workaround
-        use BTreeMap as HashMap;
-        use alloc::collections::btree_map::Entry;
-    }
-}
-
-<<<<<<< HEAD
+use std::mem;
+
+#[cfg(feature = "std")]
+use {
+    std::collections::hash_map::Entry,
+    std::collections::BTreeMap,
+    std::io,
+    std::sync::{Arc, RwLock, RwLockWriteGuard},
+};
+
+#[cfg(not(feature = "std"))]
+use {
+    alloc::collections::BTreeMap,
+    alloc::sync::Arc,
+    lock_api::{RwLock, RwLockWriteGuard},
+};
+
+use fnv::FnvHashMap;
+
+use crate::mmap::{ExecutableBuffer, MutableBuffer};
 use crate::relocations::{ImpossibleRelocation, Relocation, RelocationKind, RelocationSize};
 use crate::{AssemblyOffset, DynamicLabel, DynasmError, DynasmLabelApi, LabelKind};
-
-cfg_if! {
-    if #[cfg(feature = "mmap")] {
-        use crate::mmap::{ExecutableBuffer, MutableBuffer};
-        use parking_lot::{RwLock, RwLockWriteGuard};
-        use core::mem;        
-    } else {
-=======
-use fnv::FnvHashMap;
-
-use crate::{DynamicLabel, AssemblyOffset, DynasmError, LabelKind, DynasmLabelApi};
-use crate::mmap::{ExecutableBuffer, MutableBuffer};
-use crate::relocations::{Relocation, RelocationKind, RelocationSize, ImpossibleRelocation};
 
 /// A static label represents either a local label or a global label reference.
 /// Global labels are unique names, which can be referenced multiple times, but only defined once.
@@ -61,18 +38,12 @@
 impl StaticLabel {
     /// Create a new static label for a global label
     pub fn global(name: &'static str) -> StaticLabel {
-        StaticLabel {
-            name,
-            version: 0
-        }
+        StaticLabel { name, version: 0 }
     }
 
     /// Create a new static label for a local label, with the given version id to distinguish it.
     pub fn local(name: &'static str, version: usize) -> StaticLabel {
-        StaticLabel {
-            name,
-            version
-        }
+        StaticLabel { name, version }
     }
 
     /// Returns if this static label represents a global label
@@ -94,16 +65,12 @@
 
     /// Returns the representation of the first local label used with the given name.
     pub fn first(name: &'static str) -> StaticLabel {
-        StaticLabel {
-            name,
-            version: 1
-        }
+        StaticLabel { name, version: 1 }
     }
 
     /// Returns the name of this static label
     pub fn get_name(&self) -> &'static str {
         self.name
->>>>>>> cd35e348
     }
 }
 
@@ -120,13 +87,13 @@
     asmoffset: usize,
 
     // the address that the current execbuffer starts at
-    execbuffer_addr: usize
+    execbuffer_addr: usize,
 }
 
 #[cfg(feature = "mmap")]
 impl MemoryManager {
     /// Create a new memory manager, with `initial_mmap_size` data allocated
-    pub fn new(initial_mmap_size: usize) -> anyhow::Result<Self> {
+    pub fn new(initial_mmap_size: usize) -> io::Result<Self> {
         let execbuffer = ExecutableBuffer::new(initial_mmap_size)?;
         let execbuffer_addr = execbuffer.as_ptr() as usize;
 
@@ -134,7 +101,7 @@
             execbuffer: Arc::new(RwLock::new(execbuffer)),
             execbuffer_size: initial_mmap_size,
             asmoffset: 0,
-            execbuffer_addr
+            execbuffer_addr,
         })
     }
 
@@ -150,7 +117,10 @@
 
     /// Commits the data from `new` into the managed memory, calling `f` when the buffer is moved to fix anything
     /// that relies on the address of the buffer
-    pub fn commit<F>(&mut self, new: &mut Vec<u8>, f: F) where F: FnOnce(&mut [u8], usize, usize) {
+    pub fn commit<F>(&mut self, new: &mut Vec<u8>, f: F)
+    where
+        F: FnOnce(&mut [u8], usize, usize),
+    {
         let old_asmoffset = self.asmoffset;
         let new_asmoffset = self.asmoffset + new.len();
 
@@ -165,11 +135,12 @@
             }
 
             // create a larger writable buffer
-            let mut new_buffer = MutableBuffer::new(self.execbuffer_size).expect("Could not allocate a larger buffer");
+            let mut new_buffer = MutableBuffer::new(self.execbuffer_size)
+                .expect("Could not allocate a larger buffer");
             new_buffer.set_len(new_asmoffset);
 
             // copy over the data
-            new_buffer[.. old_asmoffset].copy_from_slice(&self.execbuffer.read().unwrap());
+            new_buffer[..old_asmoffset].copy_from_slice(&self.execbuffer.read().unwrap());
             new_buffer[old_asmoffset..].copy_from_slice(&new);
             let new_buffer_addr = new_buffer.as_ptr() as usize;
 
@@ -178,21 +149,25 @@
 
             // swap the buffers
             self.execbuffer_addr = new_buffer_addr;
-            *self.execbuffer.write().unwrap() = new_buffer.make_exec().expect("Could not swap buffer protection modes")
-
+            *self.execbuffer.write().unwrap() = new_buffer
+                .make_exec()
+                .expect("Could not swap buffer protection modes")
         } else {
-
             // temporarily change the buffer protection modes and copy in new data
             let mut lock = self.write();
             let buffer = mem::replace(&mut *lock, ExecutableBuffer::default());
-            let mut buffer = buffer.make_mut().expect("Could not swap buffer protection modes");
+            let mut buffer = buffer
+                .make_mut()
+                .expect("Could not swap buffer protection modes");
 
             // update buffer and length
             buffer.set_len(new_asmoffset);
             buffer[old_asmoffset..].copy_from_slice(&new);
 
             // repack the buffer
-            let buffer = buffer.make_exec().expect("Could not swap buffer protection modes");
+            let buffer = buffer
+                .make_exec()
+                .expect("Could not swap buffer protection modes");
             *lock = buffer;
         }
 
@@ -212,7 +187,7 @@
             Err(arc) => Err(Self {
                 execbuffer: arc,
                 ..self
-            })
+            }),
         }
     }
 
@@ -221,7 +196,6 @@
         self.execbuffer.clone()
     }
 }
-
 
 /// A registry of labels. Contains all necessessities for keeping track of dynasm labels.
 /// This is useful when implementing your own assembler and can also be used to query
@@ -249,7 +223,10 @@
     /// Create a new, empty label registry with `capacity` space for each different label type.
     pub fn with_capacity(locals: usize, globals: usize, dynamics: usize) -> LabelRegistry {
         LabelRegistry {
-            static_labels: FnvHashMap::with_capacity_and_hasher(locals + globals, Default::default()),
+            static_labels: FnvHashMap::with_capacity_and_hasher(
+                locals + globals,
+                Default::default(),
+            ),
             dynamic_labels: Vec::with_capacity(dynamics),
             local_versions: FnvHashMap::with_capacity_and_hasher(locals, Default::default()),
         }
@@ -270,17 +247,25 @@
     }
 
     /// Define a the dynamic label `id` to be located at `offset`.
-    pub fn define_dynamic(&mut self, id: DynamicLabel, offset: AssemblyOffset) -> Result<(), DynasmError> {
+    pub fn define_dynamic(
+        &mut self,
+        id: DynamicLabel,
+        offset: AssemblyOffset,
+    ) -> Result<(), DynasmError> {
         match self.dynamic_labels.get_mut(id.0) {
             Some(Some(_)) => return Err(DynasmError::DuplicateLabel(LabelKind::Dynamic(id))),
-            Some(e)       => *e = Some(offset),
-            None          => return Err(DynasmError::UnknownLabel(LabelKind::Dynamic(id))),
+            Some(e) => *e = Some(offset),
+            None => return Err(DynasmError::UnknownLabel(LabelKind::Dynamic(id))),
         }
         Ok(())
     }
 
     /// Define a the global label `name` to be located at `offset`.
-    pub fn define_global(&mut self, name: &'static str, offset: AssemblyOffset) -> Result<(), DynasmError> {
+    pub fn define_global(
+        &mut self,
+        name: &'static str,
+        offset: AssemblyOffset,
+    ) -> Result<(), DynasmError> {
         match self.static_labels.entry(StaticLabel::global(name)) {
             Entry::Occupied(_) => Err(DynasmError::DuplicateLabel(LabelKind::Global(name))),
             Entry::Vacant(v) => {
@@ -296,38 +281,43 @@
             Entry::Occupied(mut o) => {
                 *o.get_mut() += 1;
                 *o.get()
-            },
+            }
             Entry::Vacant(v) => {
                 v.insert(1);
                 1
             }
         };
-        self.static_labels.insert(StaticLabel::local(name, generation), offset);
+        self.static_labels
+            .insert(StaticLabel::local(name, generation), offset);
     }
 
     /// Turns a local label into a static label, by adding some extra information to it
     /// so we know what local label it is even after another has been defined
     pub fn place_local_reference(&self, name: &'static str) -> Option<StaticLabel> {
-        self.local_versions.get(name).map(|&version| StaticLabel::local(name, version))
+        self.local_versions
+            .get(name)
+            .map(|&version| StaticLabel::local(name, version))
     }
 
     /// Returns the offset at which the dynamic label `id` was defined, if one was defined.
     pub fn resolve_dynamic(&self, id: DynamicLabel) -> Result<AssemblyOffset, DynasmError> {
-        self.dynamic_labels.get(id.0).and_then(|&e| e).ok_or_else(|| DynasmError::UnknownLabel(LabelKind::Dynamic(id)))
+        self.dynamic_labels
+            .get(id.0)
+            .and_then(|&e| e)
+            .ok_or_else(|| DynasmError::UnknownLabel(LabelKind::Dynamic(id)))
     }
 
     /// Returns the offset at which the global label `name` was defined, if one was defined.
     pub fn resolve_static(&self, label: &StaticLabel) -> Result<AssemblyOffset, DynasmError> {
-        self.static_labels.get(label).cloned().ok_or_else(|| DynasmError::UnknownLabel(
-            if label.is_global() {
+        self.static_labels.get(label).cloned().ok_or_else(|| {
+            DynasmError::UnknownLabel(if label.is_global() {
                 LabelKind::Global(label.name)
             } else {
                 LabelKind::Local(label.name)
-            }
-        ))
-    }
-}
-
+            })
+        })
+    }
+}
 
 /// An abstraction of a relocation of type `R`, located at `location`.
 #[derive(Clone, Debug)]
@@ -346,37 +336,53 @@
 
 impl<R: Relocation> PatchLoc<R> {
     /// create a new `PatchLoc`
-    pub fn new(location: AssemblyOffset, target_offset: isize, field_offset: u8, ref_offset: u8, relocation: R) -> PatchLoc<R> {
+    pub fn new(
+        location: AssemblyOffset,
+        target_offset: isize,
+        field_offset: u8,
+        ref_offset: u8,
+        relocation: R,
+    ) -> PatchLoc<R> {
         PatchLoc {
             location,
             field_offset,
             ref_offset,
             relocation,
-            target_offset
+            target_offset,
         }
     }
 
     /// Returns a range that covers the entire relocation in its assembling buffer
     /// `buf_offset` is a value that is subtracted from this range when the buffer you want to slice
     /// with this range is only a part of a bigger buffer.
-    pub fn range(&self, buf_offset: usize) -> core::ops::Range<usize> {
-        let field_offset = self.location.0 - buf_offset -  self.field_offset as usize;
-        field_offset .. field_offset + self.relocation.size()
+    pub fn range(&self, buf_offset: usize) -> std::ops::Range<usize> {
+        let field_offset = self.location.0 - buf_offset - self.field_offset as usize;
+        field_offset..field_offset + self.relocation.size()
     }
 
     /// Returns the actual value that should be inserted at the relocation site.
     pub fn value(&self, target: usize, buf_addr: usize) -> isize {
         (match self.relocation.kind() {
-            RelocationKind::Relative => target.wrapping_sub(self.location.0 - self.ref_offset as usize),
-            RelocationKind::RelToAbs => target.wrapping_sub(self.location.0 - self.ref_offset as usize + buf_addr),
-            RelocationKind::AbsToRel => target + buf_addr
-        }) as isize + self.target_offset
+            RelocationKind::Relative => {
+                target.wrapping_sub(self.location.0 - self.ref_offset as usize)
+            }
+            RelocationKind::RelToAbs => {
+                target.wrapping_sub(self.location.0 - self.ref_offset as usize + buf_addr)
+            }
+            RelocationKind::AbsToRel => target + buf_addr,
+        }) as isize
+            + self.target_offset
     }
 
     /// Patch `buffer` so that this relocation patch will point to `target`.
     /// `buf_addr` is the address that the assembling buffer will come to reside at when it is assembled.
     /// `target` is the offset that this relocation will be targetting.
-    pub fn patch(&self, buffer: &mut [u8], buf_addr: usize, target: usize) -> Result<(), ImpossibleRelocation> {
+    pub fn patch(
+        &self,
+        buffer: &mut [u8],
+        buf_addr: usize,
+        target: usize,
+    ) -> Result<(), ImpossibleRelocation> {
         let value = self.value(target, buf_addr);
         self.relocation.write_value(buffer, value)
     }
@@ -398,12 +404,10 @@
     pub fn needs_adjustment(&self) -> bool {
         match self.relocation.kind() {
             RelocationKind::Relative => false,
-            RelocationKind::RelToAbs
-            | RelocationKind::AbsToRel => true,
-        }
-    }
-}
-
+            RelocationKind::RelToAbs | RelocationKind::AbsToRel => true,
+        }
+    }
+}
 
 /// A registry of relocations and the respective labels they point towards.
 #[derive(Debug, Default)]
@@ -441,36 +445,40 @@
 
     /// Return an iterator through all defined relocations targeting global labels and the labels they target.
     /// These relocations are removed from the registry.
-    pub fn take_statics<'a>(&'a mut self) -> impl Iterator<Item=(PatchLoc<R>, StaticLabel)> + 'a {
+    pub fn take_statics<'a>(&'a mut self) -> impl Iterator<Item = (PatchLoc<R>, StaticLabel)> + 'a {
         self.static_targets.drain(..)
     }
 
     /// Return an iterator through all defined relocations targeting dynamic labels and the labels they target.
     /// These relocations are removed from the registry.
-    pub fn take_dynamics<'a>(&'a mut self) -> impl Iterator<Item=(PatchLoc<R>, DynamicLabel)> + 'a {
+    pub fn take_dynamics<'a>(
+        &'a mut self,
+    ) -> impl Iterator<Item = (PatchLoc<R>, DynamicLabel)> + 'a {
         self.dynamic_targets.drain(..)
     }
 }
-
 
 /// A registry of relocations that have been encoded previously, but need to be adjusted when the address of the buffer they
 /// reside in changes.
 #[derive(Debug, Default)]
 pub struct ManagedRelocs<R: Relocation> {
-    managed: BTreeMap<usize, PatchLoc<R>>
+    managed: BTreeMap<usize, PatchLoc<R>>,
 }
 
 impl<R: Relocation> ManagedRelocs<R> {
     /// Create a new, empty managed relocation registry.
     pub fn new() -> Self {
         Self {
-            managed: BTreeMap::new()
+            managed: BTreeMap::new(),
         }
     }
 
     /// Add a relocation to this registry.
     pub fn add(&mut self, patchloc: PatchLoc<R>) {
-        self.managed.insert(patchloc.location.0 - patchloc.field_offset as usize, patchloc);
+        self.managed.insert(
+            patchloc.location.0 - patchloc.field_offset as usize,
+            patchloc,
+        );
     }
 
     /// Take all items from another registry and add them to this registry
@@ -487,18 +495,17 @@
             return;
         }
 
-        let keys: Vec<_> = self.managed.range(start .. end).map(|(&k, _)| k).collect();
+        let keys: Vec<_> = self.managed.range(start..end).map(|(&k, _)| k).collect();
         for k in keys {
             self.managed.remove(&k);
         }
     }
 
     /// Iterate through all defined managed relocations.
-    pub fn iter<'a>(&'a self) -> impl Iterator<Item=&'a PatchLoc<R>> + 'a {
+    pub fn iter<'a>(&'a self) -> impl Iterator<Item = &'a PatchLoc<R>> + 'a {
         self.managed.values()
-    } 
-}
-
+    }
+}
 
 #[derive(Clone, Debug)]
 enum LitPoolEntry {
@@ -626,20 +633,44 @@
                 LitPoolEntry::U64(value) => assembler.push_u64(value),
                 LitPoolEntry::Dynamic(size, id) => {
                     Self::pad_sized(size, assembler);
-                    assembler.dynamic_relocation(id, 0, size as u8, size as u8, D::Relocation::from_size(size));
-                },
+                    assembler.dynamic_relocation(
+                        id,
+                        0,
+                        size as u8,
+                        size as u8,
+                        D::Relocation::from_size(size),
+                    );
+                }
                 LitPoolEntry::Global(size, name) => {
                     Self::pad_sized(size, assembler);
-                    assembler.global_relocation(name, 0, size as u8, size as u8, D::Relocation::from_size(size));
-                },
+                    assembler.global_relocation(
+                        name,
+                        0,
+                        size as u8,
+                        size as u8,
+                        D::Relocation::from_size(size),
+                    );
+                }
                 LitPoolEntry::Forward(size, name) => {
                     Self::pad_sized(size, assembler);
-                    assembler.forward_relocation(name, 0, size as u8, size as u8, D::Relocation::from_size(size));
-                },
+                    assembler.forward_relocation(
+                        name,
+                        0,
+                        size as u8,
+                        size as u8,
+                        D::Relocation::from_size(size),
+                    );
+                }
                 LitPoolEntry::Backward(size, name) => {
                     Self::pad_sized(size, assembler);
-                    assembler.backward_relocation(name, 0, size as u8, size as u8, D::Relocation::from_size(size));
-                },
+                    assembler.backward_relocation(
+                        name,
+                        0,
+                        size as u8,
+                        size as u8,
+                        D::Relocation::from_size(size),
+                    );
+                }
                 LitPoolEntry::Align(with, alignment) => assembler.align(alignment, with),
             }
         }
@@ -649,7 +680,7 @@
 #[cfg(test)]
 mod tests {
     use crate::*;
-    use core::fmt::Debug;
+    use std::fmt::Debug;
     use relocations::{Relocation, RelocationSize};
 
     #[test]
@@ -716,13 +747,14 @@
         assert_eq!(ops.commit(), Ok(()));
         let buf = ops.finalize().unwrap();
 
-        assert_eq!(&*buf, &[
-            0x12, 0x34, 0x56, 0x00, 0x9A, 0x78, 0x00, 0x00,
-            0x12, 0xF0, 0xDE, 0xBC, 0x00, 0x00, 0x00, 0x00,
-            0x12, 0xF0, 0xDE, 0xBC, 0x9A, 0x78, 0x56, 0x34,
-            24  , 0xCC, 0xCC, 0xCC, 20  , 0   , 0x00, 0x00,
-            16  , 0   , 0   , 0   , 0x00, 0x00, 0x00, 0x00,
-            0xD8, 0xFF, 0xFF, 0xFF, 0xFF, 0xFF, 0xFF, 0xFFu8, 
-        ] as &[u8]);
+        assert_eq!(
+            &*buf,
+            &[
+                0x12, 0x34, 0x56, 0x00, 0x9A, 0x78, 0x00, 0x00, 0x12, 0xF0, 0xDE, 0xBC, 0x00, 0x00,
+                0x00, 0x00, 0x12, 0xF0, 0xDE, 0xBC, 0x9A, 0x78, 0x56, 0x34, 24, 0xCC, 0xCC, 0xCC,
+                20, 0, 0x00, 0x00, 16, 0, 0, 0, 0x00, 0x00, 0x00, 0x00, 0xD8, 0xFF, 0xFF, 0xFF,
+                0xFF, 0xFF, 0xFF, 0xFFu8,
+            ] as &[u8]
+        );
     }
 }