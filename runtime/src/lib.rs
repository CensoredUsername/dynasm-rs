--- conflicted
+++ resolved
@@ -5,7 +5,6 @@
 //! Assemblers that implement these traits, and relocation models for the various supported architectures. Additionally, it also provides the tools
 //! to write your own Assemblers using these components.
 
-<<<<<<< HEAD
 #[cfg(not(feature = "std"))]
 extern crate core as std;
 
@@ -14,9 +13,6 @@
 
 pub mod components;
 #[cfg(feature = "mmap")]
-=======
-pub mod components;
->>>>>>> 4082a386
 pub mod mmap;
 pub mod relocations;
 
@@ -45,22 +41,10 @@
 pub use crate::mmap::ExecutableBuffer;
 pub use dynasm::{dynasm, dynasm_backwards};
 
-<<<<<<< HEAD
 use crate::components::{LabelRegistry, ManagedRelocs, PatchLoc, RelocRegistry, StaticLabel};
 use crate::relocations::Relocation;
 use std::fmt::{self, Debug};
 use std::hash::Hash;
-=======
-use crate::components::{
-    LabelRegistry, ManagedRelocs, MemoryManager, PatchLoc, RelocRegistry, StaticLabel,
-};
-use crate::relocations::Relocation;
-
-use std::error;
-use std::fmt::{self, Debug};
-use std::hash::Hash;
-use std::io;
->>>>>>> 4082a386
 use std::iter::Extend;
 use std::mem;
 use std::sync::{Arc, RwLock, RwLockReadGuard};
